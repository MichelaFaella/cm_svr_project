import numpy as np
import pandas as pd
import cvxpy as cp
import matplotlib

matplotlib.use("TkAgg")  # oppure "QtAgg" se hai installato PyQt
import matplotlib.pyplot as plt
import os
import re
import time
from SVM.utility.Enum import KernelType
from SVM.utility.Kernels import compute_kernel
from sklearn.metrics import mean_squared_error, mean_absolute_error, r2_score
from SVM.utility.utility import preprocessData, denormalize_price, customRegressionReport, \
    denormalize  # Your preprocessing function
from SVM.utility.Solver import SolverOutputCapture

# Load dataset
dataset = "dataset_diamonds/diamonds_cleaned.csv"
data = pd.read_csv(dataset, sep=',', header=0)

# Sample 300 instances
data_sampled = data.sample(n=2000, random_state=42).reset_index(drop=True)

# Preprocess the dataset: apply normalization and split into train, validation, and test sets
X_train, y_train, X_val, y_val, X_test, y_test, y_mean, y_std, mean, std = preprocessData(data_sampled)

# Merge training and validation sets for training
X_train = np.vstack((X_train, X_val))
y_train = np.concatenate((y_train.flatten(), y_val.flatten()))

<<<<<<< HEAD
# Extract number of samples and features
n, d = X_train.shape

# Define hyperparameters
C = 1.0  # Regularization parameter
epsilon = 1.0  # Epsilon-insensitive margin for SVR loss function

# ---------------- CVXPY MODEL DEFINITION ---------------------

# Define the variables
w = cp.Variable(d)  # Weight vector for linear regression model
b = cp.Variable()  # Bias term
xi = cp.Variable(n)  # Slack variables for +epsilon
xi_star = cp.Variable(n)  # Slack variables for -epsilon

# Define the SVR objective function: minimize regularized loss 
objective = cp.Minimize(
    0.5 * cp.norm(w, 2) ** 2 + C * cp.sum(xi + xi_star)
)

# Define the constraint for the epsilon-insensitive margin
constraints = [
    y_train - (X_train @ w + b) <= epsilon + xi,  # Upper epsilon margin
    (X_train @ w + b) - y_train <= epsilon + xi_star,  # Lower epsilon margin
    xi >= 0,  # Non-negative slack variables
    xi_star >= 0
]

# ----------------- SOLVE THE OPTIMIZATION PROBLEM -----------------

# Define and solve the convex optimization problem using CVXPY
prob = cp.Problem(objective, constraints)

# Capture solver output to analyze convergence behavior
with SolverOutputCapture() as capture:
    prob.solve(solver=cp.SCS,
               max_iters=50000,  # Max number of iterations allowed
               eps_abs=1e-5,  # Absolute Convergence tollerance
               eps_rel=1e-5,  # Relative Convergence tolerance
               scale=0.005,  # Problem scaling factor (affects solver stability)
               rho_x=1e-4,  # Primal variable scaling parameter
               verbose=True)  # Enable verbose output for detailed solver information

# Extract solver statistics
solver_output = capture.getvalue()
solver_stats = prob.solver_stats  # Retrieve convergence statistics

# Extract optimized model parameters
w_value = w.value  # Learned weight vector
b_value = b.value  # Learned bias term

# Print optimized parameters
print(f"Optimized w: {w_value}")
print(f"Optimized b: {b_value}")
=======
epsilon = 0.8  # Epsilon-insensitive margin for SVR loss function
C = 1.0  # Regularization parameter
sigma = 1.0  # Parameter for RBF kernel
kernel_type = KernelType.RBF # Kernel type (RBF, Linear, Polynomial)
degree = 3 # Degree of polynomial kernel (if used)
coef = 1.0 # Coefficient term in polynomial kernel

def solve_svr_dual(X, y, epsilon=0.1, C=1.0, sigma=1.0, kernel_type=KernelType.RBF, degree=3, coef=1.0):
    N = X.shape[0]

    # Define the kernel function (linear kernel)
    K = compute_kernel(
            X, X,
            kernel_type = kernel_type,
            sigma = sigma,
            degree = degree,
            coef = coef
        )
    
    # Define the dual variable (beta)
    beta = cp.Variable(N) 

    # Define the objective function
    linear_term = y @ beta - epsilon * cp.norm1(beta)
    quadratic_term = 0.5 * cp.quad_form(beta, cp.psd_wrap(K))

    # Objective: sum(d_i * beta_i) - epsilon * sum(|beta_i|) - 0.5 * sum(beta_i * K_ij * beta_j)
    objective = cp.Maximize(linear_term - quadratic_term)

    # Constraints
    constraints = [
        beta <= C,
        beta >= -C,
        cp.sum(beta) == 0,  # Sum of dual variables must equal zero (KKT condition)
    ]

    # Define the optimization problem
    prob = cp.Problem(objective, constraints)
    
    # Solve the optimization problem
    with SolverOutputCapture() as capture:
        prob.solve(solver=cp.ECOS,  # also try cp.CLARABEL or cp.SCS
                    verbose=True,)

    # Retrieve dual variables
    beta_val = beta.value

    # Compute bias term (b) using KKT conditions
    support_indices = np.where((np.abs(beta_val) > 1e-5) & (np.abs(beta_val) < C - 1e-5))[0]
    if len(support_indices) == 0:
        print("Warning: No support vectors found for bias estimation.")
        b = 0
    else:
        b_candidates = []
        for i in support_indices:
            b_i = y[i] - np.sum(beta_val * K[i, :]) - epsilon * np.sign(beta_val[i])
            b_candidates.append(b_i)
        b = np.mean(b_candidates)

    # For linear kernel, w is explicitly available
    w = beta_val @ X if kernel_type == KernelType.LINEAR else None

    solver_output = capture.getvalue()
    solver_stats = prob.solver_stats

    print(f"Bias (b) estimated from support vectors: {b}")
    if w is not None:
        print(f"Linear weights (w): {w}")

    return w, b, solver_output, solver_stats, beta_val, prob.value

def predict_svr(X_train, X_test, beta_val, b, kernel_type, sigma, degree, coef):
    K_test = compute_kernel(X_test, X_train, kernel_type, sigma, degree, coef)
    return K_test @ beta_val + b
>>>>>>> 3cb91f50

# -------------- MODEL PREDICTION AND DENORMALIZATION -----------------

w_value, b_value, solver_output, solver_stats, beta, prob = solve_svr_dual(X_train, y_train, epsilon=epsilon, C=C, sigma=sigma, kernel_type=kernel_type)

# Compute predicted values for the test set
y_pred_test = predict_svr(X_train, X_test, beta, b_value, kernel_type, sigma, degree, coef)

# Denormalize predictions
y_pred_test_denorm = denormalize_price(y_pred_test, y_mean, y_std)
y_test_denorm = denormalize_price(y_test, y_mean, y_std)
X_train_denorm = denormalize(X_train, mean, std)
X_test_denorm = denormalize(X_test, mean, std)

# ---------------- FEATURE SELECTION FOR VISUALIZATION -----------------

# Select meaningful feature to visualize (e.g., "carat")
feature_name = "carat"
feature_idx = list(data_sampled.columns).index(feature_name)  # Get index of the feature

# Sort test data for smooth curve plotting
sorted_idx = np.argsort(X_test_denorm[:, feature_idx])
X_test_sorted = X_test_denorm[sorted_idx]
y_test_sorted = y_test_denorm[sorted_idx]
Y_pred_test_sorted = y_pred_test_denorm[sorted_idx]

# Compute upper and lower bounds of the epsilon tube
epsilon_denorm = epsilon * float(y_std.iloc[0]) if isinstance(y_std, pd.Series) else epsilon * y_std
upper_bound = y_pred_test_denorm + epsilon_denorm
lower_bound = y_pred_test_denorm - epsilon_denorm

# ------------------------- SOLVER CONVERGENCE ANALYSIS -------------------------
print("\n---------------- SOLVER CONVERGENCE ANALYSIS ----------------")

# Regex to extract iteration, primal residual, dual residual, objective, convergence information
pattern = re.compile(r"\s*(\d+)\|\s*([\d.e+-]+)\s+([\d.e+-]+)\s+[\d.e+-]+\s+([\d.e+-]+)")

# List to store extracted values
iterations = []
primal_residuals = []
dual_residuals = []
objective_values = []

# Iterate through the solver output and extract relevant information
for match in pattern.finditer(solver_output):
    iteration = int(match.group(1))  # Iteration number
    primal_residual = float(match.group(2))  # Primal feasibility residual
    dual_residual = float(match.group(3))  # Dual feasibility residual
    objective_value = float(match.group(4))  # Objective function value

    # Append extracted values to the lists
    iterations.append(iteration)
    primal_residuals.append(primal_residual)
    dual_residuals.append(dual_residual)
    objective_values.append(objective_value)

# -------------- PLOTTING CONVERGENCE ANALYSIS -----------------
print("\n---------------- PLOTTING CONVERGENCE ANALYSIS ----------------")

os.makedirs("plots/cvxpy", exist_ok=True)

# Plot convergence of the objective function over iterations
plt.figure(figsize=(8, 5))
plt.plot(objective_values, label="Objective Function", marker='o', linestyle='-')
plt.xlabel("Iteration")
plt.ylabel("Objective Value")
plt.title("Convergence of CVXPY Solver (SCS)")
plt.legend()
plt.grid(True)
timestamp = time.strftime("%Y%m%d-%H%M%S")
plt.savefig(f"plots/cvxpy/svr_cvxpy_obj_{timestamp}.png")
plt.show()

# Plot primal & dual residuals to analyze feasibility
plt.figure(figsize=(8, 5))
plt.plot(iterations, primal_residuals, label="Primal Residual", marker='o', linestyle='-')
plt.plot(iterations, dual_residuals, label="Dual Residual", marker='s', linestyle='--')
plt.xlabel("Iteration")
plt.ylabel("Residual Value")
plt.title("Convergence of Primal & Dual Residuals")
plt.yscale('log')  # Log scale for better visualization
plt.legend()
plt.grid(True)
timestamp = time.strftime("%Y%m%d-%H%M%S")
plt.savefig(f"plots/cvxpy/svr_cvxpy_prim_dual_{timestamp}.png")
plt.show()

# ------------------------- EPSILON TUBE PLOTS (REALISTIC CURVE) -------------------------
print("\n---------------- PLOTTING SVR CURVE ON SIGNIFICANT FEATURE ----------------")

# Scatter plot for test set predictions vs true values
plt.figure(figsize=(10, 6))
plt.scatter(X_test_sorted[:, feature_idx], y_test_sorted, alpha=0.4, color="gray", label="True Data (Validation)")
plt.plot(X_test_sorted[:, feature_idx], Y_pred_test_sorted, color='blue', linewidth=2, label="SVR Prediction")
plt.plot(X_test_sorted[:, feature_idx], Y_pred_test_sorted + epsilon_denorm, 'r--', label="+\u03b5 Tube")
plt.plot(X_test_sorted[:, feature_idx], Y_pred_test_sorted - epsilon_denorm, 'r--', label="-\u03b5 Tube")
plt.fill_between(X_test_sorted[:, feature_idx],
                 Y_pred_test_sorted - epsilon_denorm,
                 Y_pred_test_sorted + epsilon_denorm,
                 color='red', alpha=0.1)
plt.xlabel(f"{feature_name} (denormalized)")
plt.ylabel("Predicted Price")
plt.title(f"SVR + Epsilon Tube on Validation Set [{feature_name}]")
plt.legend()
plt.grid(True)
plt.tight_layout()

# Save the plot with a timestamp
timestamp = time.strftime("%Y%m%d-%H%M%S")
plt.savefig(f"plots/cvxpy/svr_cvxpy_{timestamp}.png")
plt.show()

# ------------------------- CUSTOM REGRESSION REPORT -------------------------
print("\n---------------- CUSTOM REGRESSION REPORT ----------------")
customRegressionReport(y_test, y_pred_test, name="CVXPy SVR")<|MERGE_RESOLUTION|>--- conflicted
+++ resolved
@@ -1,9 +1,6 @@
 import numpy as np
 import pandas as pd
 import cvxpy as cp
-import matplotlib
-
-matplotlib.use("TkAgg")  # oppure "QtAgg" se hai installato PyQt
 import matplotlib.pyplot as plt
 import os
 import re
@@ -11,16 +8,15 @@
 from SVM.utility.Enum import KernelType
 from SVM.utility.Kernels import compute_kernel
 from sklearn.metrics import mean_squared_error, mean_absolute_error, r2_score
-from SVM.utility.utility import preprocessData, denormalize_price, customRegressionReport, \
-    denormalize  # Your preprocessing function
-from SVM.utility.Solver import SolverOutputCapture
+from SVM.utility.preprocess import preprocessData, denormalize_price, customRegressionReport, denormalize  # Your preprocessing function
+from SVM.utility.Solver import SolverOutputCapture  
 
 # Load dataset
 dataset = "dataset_diamonds/diamonds_cleaned.csv"
 data = pd.read_csv(dataset, sep=',', header=0)
 
 # Sample 300 instances
-data_sampled = data.sample(n=2000, random_state=42).reset_index(drop=True)
+data_sampled = data.sample(n=3000, random_state=42).reset_index(drop=True)
 
 # Preprocess the dataset: apply normalization and split into train, validation, and test sets
 X_train, y_train, X_val, y_val, X_test, y_test, y_mean, y_std, mean, std = preprocessData(data_sampled)
@@ -29,62 +25,6 @@
 X_train = np.vstack((X_train, X_val))
 y_train = np.concatenate((y_train.flatten(), y_val.flatten()))
 
-<<<<<<< HEAD
-# Extract number of samples and features
-n, d = X_train.shape
-
-# Define hyperparameters
-C = 1.0  # Regularization parameter
-epsilon = 1.0  # Epsilon-insensitive margin for SVR loss function
-
-# ---------------- CVXPY MODEL DEFINITION ---------------------
-
-# Define the variables
-w = cp.Variable(d)  # Weight vector for linear regression model
-b = cp.Variable()  # Bias term
-xi = cp.Variable(n)  # Slack variables for +epsilon
-xi_star = cp.Variable(n)  # Slack variables for -epsilon
-
-# Define the SVR objective function: minimize regularized loss 
-objective = cp.Minimize(
-    0.5 * cp.norm(w, 2) ** 2 + C * cp.sum(xi + xi_star)
-)
-
-# Define the constraint for the epsilon-insensitive margin
-constraints = [
-    y_train - (X_train @ w + b) <= epsilon + xi,  # Upper epsilon margin
-    (X_train @ w + b) - y_train <= epsilon + xi_star,  # Lower epsilon margin
-    xi >= 0,  # Non-negative slack variables
-    xi_star >= 0
-]
-
-# ----------------- SOLVE THE OPTIMIZATION PROBLEM -----------------
-
-# Define and solve the convex optimization problem using CVXPY
-prob = cp.Problem(objective, constraints)
-
-# Capture solver output to analyze convergence behavior
-with SolverOutputCapture() as capture:
-    prob.solve(solver=cp.SCS,
-               max_iters=50000,  # Max number of iterations allowed
-               eps_abs=1e-5,  # Absolute Convergence tollerance
-               eps_rel=1e-5,  # Relative Convergence tolerance
-               scale=0.005,  # Problem scaling factor (affects solver stability)
-               rho_x=1e-4,  # Primal variable scaling parameter
-               verbose=True)  # Enable verbose output for detailed solver information
-
-# Extract solver statistics
-solver_output = capture.getvalue()
-solver_stats = prob.solver_stats  # Retrieve convergence statistics
-
-# Extract optimized model parameters
-w_value = w.value  # Learned weight vector
-b_value = b.value  # Learned bias term
-
-# Print optimized parameters
-print(f"Optimized w: {w_value}")
-print(f"Optimized b: {b_value}")
-=======
 epsilon = 0.8  # Epsilon-insensitive margin for SVR loss function
 C = 1.0  # Regularization parameter
 sigma = 1.0  # Parameter for RBF kernel
@@ -159,9 +99,8 @@
 def predict_svr(X_train, X_test, beta_val, b, kernel_type, sigma, degree, coef):
     K_test = compute_kernel(X_test, X_train, kernel_type, sigma, degree, coef)
     return K_test @ beta_val + b
->>>>>>> 3cb91f50
-
-# -------------- MODEL PREDICTION AND DENORMALIZATION -----------------
+
+#-------------- MODEL PREDICTION AND DENORMALIZATION -----------------
 
 w_value, b_value, solver_output, solver_stats, beta, prob = solve_svr_dual(X_train, y_train, epsilon=epsilon, C=C, sigma=sigma, kernel_type=kernel_type)
 
@@ -178,7 +117,7 @@
 
 # Select meaningful feature to visualize (e.g., "carat")
 feature_name = "carat"
-feature_idx = list(data_sampled.columns).index(feature_name)  # Get index of the feature
+feature_idx = list(data_sampled.columns).index(feature_name) # Get index of the feature
 
 # Sort test data for smooth curve plotting
 sorted_idx = np.argsort(X_test_denorm[:, feature_idx])
@@ -205,10 +144,10 @@
 
 # Iterate through the solver output and extract relevant information
 for match in pattern.finditer(solver_output):
-    iteration = int(match.group(1))  # Iteration number
-    primal_residual = float(match.group(2))  # Primal feasibility residual
-    dual_residual = float(match.group(3))  # Dual feasibility residual
-    objective_value = float(match.group(4))  # Objective function value
+    iteration = int(match.group(1))             # Iteration number
+    primal_residual = float(match.group(2))     # Primal feasibility residual
+    dual_residual = float(match.group(3))       # Dual feasibility residual
+    objective_value = float(match.group(4))     # Objective function value
 
     # Append extracted values to the lists
     iterations.append(iteration)
@@ -246,6 +185,7 @@
 timestamp = time.strftime("%Y%m%d-%H%M%S")
 plt.savefig(f"plots/cvxpy/svr_cvxpy_prim_dual_{timestamp}.png")
 plt.show()
+
 
 # ------------------------- EPSILON TUBE PLOTS (REALISTIC CURVE) -------------------------
 print("\n---------------- PLOTTING SVR CURVE ON SIGNIFICANT FEATURE ----------------")
@@ -274,4 +214,4 @@
 
 # ------------------------- CUSTOM REGRESSION REPORT -------------------------
 print("\n---------------- CUSTOM REGRESSION REPORT ----------------")
-customRegressionReport(y_test, y_pred_test, name="CVXPy SVR")+customRegressionReport(y_test_denorm, y_pred_test_denorm, name="CVXPy SVR")